mod constellation;
use crate::manager::ModuleManager;
use std::sync::{Arc, Mutex};
use warp::PocketDimension;
use warp_common::anyhow;
use warp_common::serde::{Deserialize, Serialize};
use warp_data::Payload;

#[allow(unused_imports)]
use rocket::{
    self, catch, catchers,
    data::{Data, ToByteUnit},
    get,
    response::{content, status},
    routes,
    serde::json::{json, Json, Value},
    Build, Request, Rocket, State,
};

#[derive(Serialize, Deserialize, PartialEq, Eq, Debug)]
#[serde(crate = "warp_common::serde")]
pub enum ApiStatus {
    SUCCESS,
    FAIL,
}

#[derive(Serialize, Deserialize, PartialEq, Eq, Debug)]
#[serde(crate = "warp_common::serde")]
pub struct ApiResponse {
    status: ApiStatus,
    code: u16,
    #[serde(skip_serializing_if = "Option::is_none")]
    data: Option<Payload>,
}

impl Default for ApiResponse {
    fn default() -> Self {
        Self {
            status: ApiStatus::SUCCESS,
            code: 200,
            data: None,
        }
    }
}

impl ApiResponse {
    pub fn new(status: ApiStatus, code: u16) -> Self {
        ApiResponse {
            status,
            code,
            ..Default::default()
        }
    }

    pub fn set_status(&mut self, status: ApiStatus) {
        self.status = status;
    }

    pub fn set_code(&mut self, code: u16) {
        self.code = code;
    }

    pub fn set_data<T: Serialize>(&mut self, data: T) -> anyhow::Result<()> {
        let payload = Payload::new_from_ser(data)?;
        self.data = Some(payload);
        Ok(())
    }
}

pub struct CacheSystem(Arc<Mutex<Box<dyn PocketDimension>>>);

impl AsRef<Arc<Mutex<Box<dyn PocketDimension>>>> for CacheSystem {
    fn as_ref(&self) -> &Arc<Mutex<Box<dyn PocketDimension>>> {
        &self.0
    }
}

#[catch(default)]
fn _error() -> Json<Value> {
    Json(warp_common::serde_json::json!({"message": "An error as occurred with your request"}))
}

pub async fn http_main(manage: &mut ModuleManager) -> anyhow::Result<()> {
    //TODO: This is temporary as things are setup
    let fs = manage.get_filesystem()?;
    let cache = manage.get_cache()?;
    //TODO: Remove
    if (fs
        .lock()
        .unwrap()
        .from_buffer("Cargo.toml", &include_bytes!("../../Cargo.toml").to_vec())
        .await)
        .is_err()
    {}

    if (fs
        .lock()
        .unwrap()
        .from_buffer("lib.rs", &include_bytes!("../lib.rs").to_vec())
        .await)
        .is_err()
    {}

    rocket::build()
        .mount(
            "/v1",
<<<<<<< HEAD
            routes![
                hconstellation::version,
                hconstellation::export,
                hconstellation::create_directory,
                hconstellation::go_to,
            ],
=======
            routes![index, constellation::export, constellation::create_folder],
>>>>>>> 202249f6
        )
        .register("/", catchers![_error])
        .manage(constellation::FsSystem(fs.clone()))
        .manage(CacheSystem(cache.clone()))
        .launch()
        .await?;
    Ok(())
}<|MERGE_RESOLUTION|>--- conflicted
+++ resolved
@@ -104,16 +104,12 @@
     rocket::build()
         .mount(
             "/v1",
-<<<<<<< HEAD
             routes![
-                hconstellation::version,
-                hconstellation::export,
-                hconstellation::create_directory,
-                hconstellation::go_to,
+                constellation::version,
+                constellation::export,
+                constellation::create_directory,
+                constellation::go_to,
             ],
-=======
-            routes![index, constellation::export, constellation::create_folder],
->>>>>>> 202249f6
         )
         .register("/", catchers![_error])
         .manage(constellation::FsSystem(fs.clone()))
